--- conflicted
+++ resolved
@@ -548,70 +548,80 @@
 	}
 
 	@Test
-<<<<<<< HEAD
-	public void testShutdownAtSendAttemptLimit() throws Exception {
-
-		final int notificationCount = 1000;
-		final int sendAttemptLimit = 100;
-
-=======
 	public void testGracefulShutdownTimeout() throws Exception {
->>>>>>> 2febe144
-		final Object mutex = new Object();
-
-		final TestListener listener = new TestListener(mutex);
-
-<<<<<<< HEAD
-		final ApnsConnectionConfiguration sendAttemptLimitConfiguration = new ApnsConnectionConfiguration();
-		sendAttemptLimitConfiguration.setSendAttemptLimit(100);
-=======
+		final Object mutex = new Object();
+
+		final TestListener listener = new TestListener(mutex);
+
 		final ApnsConnectionConfiguration gracefulShutdownTimeoutConfiguration = new ApnsConnectionConfiguration();
 		gracefulShutdownTimeoutConfiguration.setGracefulShutdownTimeout(1);
->>>>>>> 2febe144
-
-		final ApnsConnection<SimpleApnsPushNotification> apnsConnection =
-				new ApnsConnection<SimpleApnsPushNotification>(
-						TEST_ENVIRONMENT, SSLTestUtil.createSSLContextForTestClient(), this.getEventLoopGroup(),
-<<<<<<< HEAD
-						sendAttemptLimitConfiguration, listener);
-
-		final CountDownLatch totalLatch = this.getApnsServer().getAcceptedNotificationCountDownLatch(notificationCount);
-		final CountDownLatch limitLatch = this.getApnsServer().getAcceptedNotificationCountDownLatch(sendAttemptLimit);
-=======
+
+		final ApnsConnection<SimpleApnsPushNotification> apnsConnection =
+				new ApnsConnection<SimpleApnsPushNotification>(
+						TEST_ENVIRONMENT, SSLTestUtil.createSSLContextForTestClient(), this.getEventLoopGroup(),
 						gracefulShutdownTimeoutConfiguration, listener);
 
 		// We'll pretend that we have a "dead" connection; it will be up to the graceful shutdown timeout to close the
 		// connection.
 		this.getApnsServer().setShouldSendErrorResponses(false);
->>>>>>> 2febe144
-
-		synchronized (mutex) {
-			apnsConnection.connect();
-
-			while (!listener.connectionSucceeded) {
-				mutex.wait();
-			}
-		}
-
-		assertTrue(listener.connectionSucceeded);
-
-<<<<<<< HEAD
+
+		synchronized (mutex) {
+			apnsConnection.connect();
+
+			while (!listener.connectionSucceeded) {
+				mutex.wait();
+			}
+		}
+
+		assertTrue(listener.connectionSucceeded);
+
+		synchronized (mutex) {
+			apnsConnection.shutdownGracefully();
+
+			while (!listener.connectionClosed) {
+				mutex.wait();
+			}
+		}
+
+		assertTrue(listener.connectionClosed);
+	}
+
+	@Test
+	public void testShutdownAtSendAttemptLimit() throws Exception {
+
+		final int notificationCount = 1000;
+		final int sendAttemptLimit = 100;
+
+		final Object mutex = new Object();
+
+		final TestListener listener = new TestListener(mutex);
+
+		final ApnsConnectionConfiguration sendAttemptLimitConfiguration = new ApnsConnectionConfiguration();
+		sendAttemptLimitConfiguration.setSendAttemptLimit(100);
+
+		final ApnsConnection<SimpleApnsPushNotification> apnsConnection =
+				new ApnsConnection<SimpleApnsPushNotification>(
+						TEST_ENVIRONMENT, SSLTestUtil.createSSLContextForTestClient(), this.getEventLoopGroup(),
+						sendAttemptLimitConfiguration, listener);
+
+		final CountDownLatch totalLatch = this.getApnsServer().getAcceptedNotificationCountDownLatch(notificationCount);
+		final CountDownLatch limitLatch = this.getApnsServer().getAcceptedNotificationCountDownLatch(sendAttemptLimit);
+
+		synchronized (mutex) {
+			apnsConnection.connect();
+
+			while (!listener.connectionSucceeded) {
+				mutex.wait();
+			}
+		}
+
+		assertTrue(listener.connectionSucceeded);
+
 		for (int i = 0; i < notificationCount; i++) {
 			apnsConnection.sendNotification(this.createTestNotification());
 		}
 
 		this.waitForLatch(limitLatch);
 		assertEquals(notificationCount - sendAttemptLimit, totalLatch.getCount());
-=======
-		synchronized (mutex) {
-			apnsConnection.shutdownGracefully();
-
-			while (!listener.connectionClosed) {
-				mutex.wait();
-			}
-		}
-
-		assertTrue(listener.connectionClosed);
->>>>>>> 2febe144
 	}
 }