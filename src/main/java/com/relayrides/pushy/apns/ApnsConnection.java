/* Copyright (c) 2013 RelayRides
 *
 * Permission is hereby granted, free of charge, to any person obtaining a copy
 * of this software and associated documentation files (the "Software"), to deal
 * in the Software without restriction, including without limitation the rights
 * to use, copy, modify, merge, publish, distribute, sublicense, and/or sell
 * copies of the Software, and to permit persons to whom the Software is
 * furnished to do so, subject to the following conditions:
 *
 * The above copyright notice and this permission notice shall be included in
 * all copies or substantial portions of the Software.
 *
 * THE SOFTWARE IS PROVIDED "AS IS", WITHOUT WARRANTY OF ANY KIND, EXPRESS OR
 * IMPLIED, INCLUDING BUT NOT LIMITED TO THE WARRANTIES OF MERCHANTABILITY,
 * FITNESS FOR A PARTICULAR PURPOSE AND NONINFRINGEMENT. IN NO EVENT SHALL THE
 * AUTHORS OR COPYRIGHT HOLDERS BE LIABLE FOR ANY CLAIM, DAMAGES OR OTHER
 * LIABILITY, WHETHER IN AN ACTION OF CONTRACT, TORT OR OTHERWISE, ARISING FROM,
 * OUT OF OR IN CONNECTION WITH THE SOFTWARE OR THE USE OR OTHER DEALINGS IN
 * THE SOFTWARE.
 */

package com.relayrides.pushy.apns;

import io.netty.bootstrap.Bootstrap;
import io.netty.buffer.ByteBuf;
import io.netty.buffer.PooledByteBufAllocator;
import io.netty.channel.Channel;
import io.netty.channel.ChannelFuture;
import io.netty.channel.ChannelHandlerContext;
import io.netty.channel.ChannelInitializer;
import io.netty.channel.ChannelOption;
import io.netty.channel.ChannelPipeline;
import io.netty.channel.SimpleChannelInboundHandler;
import io.netty.channel.nio.NioEventLoopGroup;
import io.netty.channel.socket.SocketChannel;
import io.netty.channel.socket.nio.NioSocketChannel;
import io.netty.handler.codec.ByteToMessageDecoder;
import io.netty.handler.codec.MessageToByteEncoder;
import io.netty.handler.ssl.SslHandler;
import io.netty.handler.timeout.IdleStateEvent;
import io.netty.handler.timeout.IdleStateHandler;
import io.netty.util.concurrent.Future;
import io.netty.util.concurrent.GenericFutureListener;

import java.nio.charset.Charset;
import java.util.Collection;
import java.util.Date;
import java.util.List;
import java.util.concurrent.ScheduledFuture;
import java.util.concurrent.TimeUnit;

import javax.net.ssl.SSLContext;
import javax.net.ssl.SSLEngine;

import org.slf4j.Logger;
import org.slf4j.LoggerFactory;

/**
 * <p>A connection to an APNs gateway. An {@code ApnsConnection} is responsible for sending push notifications to the
 * APNs gateway, and reports lifecycle events via its {@link ApnsConnectionListener}.</p>
 *
 * <p>Generally, connections should be managed by a parent {@link PushManager} and not manipulated directly (although
 * connections are fully functional on their own). Connections are created in a disconnected state, and must be
 * explicitly connected before they can be used to send push notifications.</p>
 *
 * @see PushManager
 *
 * @author <a href="mailto:jon@relayrides.com">Jon Chambers</a>
 */
public class ApnsConnection<T extends ApnsPushNotification> {

	private final ApnsEnvironment environment;
	private final SSLContext sslContext;
	private final NioEventLoopGroup eventLoopGroup;
	private final ApnsConnectionConfiguration configuration;
	private final ApnsConnectionListener<T> listener;

	private final String name;

	private ChannelFuture connectFuture;
	private volatile boolean handshakeCompleted = false;

	// We want to start the count at 1 here because the gateway will send back a sequence number of 0 if it doesn't know
	// which notification failed. This isn't 100% bulletproof (we'll legitimately get back to 0 after 2^32
	// notifications), but the probability of collision (or even sending 4 billion notifications without some recipient
	// having an expired token) is vanishingly small.
	private int sequenceNumber = 1;

	private volatile ChannelFuture lastWriteFuture;

	private int sendAttempts = 0;

	private SendableApnsPushNotification<KnownBadPushNotification> disconnectNotification;
	private ScheduledFuture<?> gracefulDisconnectionTimeoutFuture;

	private boolean rejectionReceived = false;
	private final SentNotificationBuffer<T> sentNotificationBuffer;

	private static final Logger log = LoggerFactory.getLogger(ApnsConnection.class);

	public static final int DEFAULT_SENT_NOTIFICATION_BUFFER_CAPACITY = 8192;

	protected enum ApnsFrameItem {
		DEVICE_TOKEN((byte)1),
		PAYLOAD((byte)2),
		SEQUENCE_NUMBER((byte)3),
		DELIVERY_INVALIDATION_TIME((byte)4),
		PRIORITY((byte)5);

		private final byte code;

		private ApnsFrameItem(final byte code) {
			this.code = code;
		}

		protected byte getCode() {
			return this.code;
		}

		protected static ApnsFrameItem getFrameItemFromCode(final byte code) {
			for (final ApnsFrameItem item : ApnsFrameItem.values()) {
				if (item.getCode() == code) {
					return item;
				}
			}

			throw new IllegalArgumentException(String.format("No frame item found with code %d", code));
		}
	}

	private static class RejectedNotificationDecoder extends ByteToMessageDecoder {

		// Per Apple's docs, APNS errors will have a one-byte "command", a one-byte status, and a 4-byte notification ID
		private static final int EXPECTED_BYTES = 6;
		private static final byte EXPECTED_COMMAND = 8;

		@Override
		protected void decode(final ChannelHandlerContext context, final ByteBuf in, final List<Object> out) {
			if (in.readableBytes() >= EXPECTED_BYTES) {
				final byte command = in.readByte();
				final byte code = in.readByte();

				final int notificationId = in.readInt();

				if (command != EXPECTED_COMMAND) {
					log.error("Unexpected command: {}", command);
				}

				final RejectedNotificationReason errorCode = RejectedNotificationReason.getByErrorCode(code);

				out.add(new RejectedNotification(notificationId, errorCode));
			}
		}
	}

	private class ApnsPushNotificationEncoder extends MessageToByteEncoder<SendableApnsPushNotification<T>> {

		private static final byte BINARY_PUSH_NOTIFICATION_COMMAND = 2;
		private static final int INVALIDATE_IMMEDIATELY = 0;

		private static final int FRAME_ITEM_ID_SIZE = 1;
		private static final int FRAME_ITEM_LENGTH_SIZE = 2;

		private static final short SEQUENCE_NUMBER_SIZE = 4;
		private static final short DELIVERY_INVALIDATION_TIME_SIZE = 4;
		private static final short PRIORITY_SIZE = 1;

		private final Charset utf8 = Charset.forName("UTF-8");

		@Override
		protected void encode(final ChannelHandlerContext context, final SendableApnsPushNotification<T> sendablePushNotification, final ByteBuf out) throws Exception {
			out.writeByte(BINARY_PUSH_NOTIFICATION_COMMAND);
			out.writeInt(this.getFrameLength(sendablePushNotification));

			out.writeByte(ApnsFrameItem.SEQUENCE_NUMBER.getCode());
			out.writeShort(SEQUENCE_NUMBER_SIZE);
			out.writeInt(sendablePushNotification.getSequenceNumber());

			out.writeByte(ApnsFrameItem.DEVICE_TOKEN.getCode());
			out.writeShort(sendablePushNotification.getPushNotification().getToken().length);
			out.writeBytes(sendablePushNotification.getPushNotification().getToken());

			final byte[] payloadBytes = sendablePushNotification.getPushNotification().getPayload().getBytes(utf8);

			out.writeByte(ApnsFrameItem.PAYLOAD.getCode());
			out.writeShort(payloadBytes.length);
			out.writeBytes(payloadBytes);

			out.writeByte(ApnsFrameItem.DELIVERY_INVALIDATION_TIME.getCode());
			out.writeShort(DELIVERY_INVALIDATION_TIME_SIZE);

			final int deliveryInvalidationTime;

			if (sendablePushNotification.getPushNotification().getDeliveryInvalidationTime() != null) {
				deliveryInvalidationTime = this.getTimestampInSeconds(
						sendablePushNotification.getPushNotification().getDeliveryInvalidationTime());
			} else {
				deliveryInvalidationTime = INVALIDATE_IMMEDIATELY;
			}

			out.writeInt(deliveryInvalidationTime);

			final DeliveryPriority priority = sendablePushNotification.getPushNotification().getPriority() != null ?
					sendablePushNotification.getPushNotification().getPriority() : DeliveryPriority.IMMEDIATE;

					out.writeByte(ApnsFrameItem.PRIORITY.getCode());
					out.writeShort(PRIORITY_SIZE);
					out.writeByte(priority.getCode());
		}

		private int getTimestampInSeconds(final Date date) {
			return (int)(date.getTime() / 1000);
		}

		private int getFrameLength(final SendableApnsPushNotification<T> sendableApnsPushNotification) {
			return	ApnsFrameItem.values().length * (FRAME_ITEM_ID_SIZE + FRAME_ITEM_LENGTH_SIZE) +
					sendableApnsPushNotification.getPushNotification().getToken().length +
					sendableApnsPushNotification.getPushNotification().getPayload().getBytes(utf8).length +
					SEQUENCE_NUMBER_SIZE +
					DELIVERY_INVALIDATION_TIME_SIZE +
					PRIORITY_SIZE;
		}
	}

	private class ApnsConnectionHandler extends SimpleChannelInboundHandler<RejectedNotification> {

		private final ApnsConnection<T> apnsConnection;

		public ApnsConnectionHandler(final ApnsConnection<T> apnsConnection) {
			this.apnsConnection = apnsConnection;
		}

		@Override
		protected void channelRead0(final ChannelHandlerContext context, final RejectedNotification rejectedNotification) {
			log.debug("APNs gateway rejected notification with sequence number {} from {} ({}).",
					rejectedNotification.getSequenceNumber(), this.apnsConnection.name, rejectedNotification.getReason());

			this.apnsConnection.rejectionReceived = true;
			this.apnsConnection.sentNotificationBuffer.clearNotificationsBeforeSequenceNumber(rejectedNotification.getSequenceNumber());

			final boolean isKnownBadRejection = this.apnsConnection.disconnectNotification != null &&
					(rejectedNotification.getSequenceNumber() == this.apnsConnection.disconnectNotification.getSequenceNumber()
					|| (rejectedNotification.getSequenceNumber() == 0 && RejectedNotificationReason.MISSING_TOKEN.equals(rejectedNotification.getReason())));

			// We only want to notify listeners of an actual rejection if something actually went wrong. We don't want
			// to notify listeners if a known-bad notification was rejected because that's an expected case, and we
			// don't want to notify listeners if the gateway is closing the connection, but still processed the
			// named notification successfully.
			if (!isKnownBadRejection && !RejectedNotificationReason.SHUTDOWN.equals(rejectedNotification.getReason())) {
				final T notification = this.apnsConnection.sentNotificationBuffer.getNotificationWithSequenceNumber(
						rejectedNotification.getSequenceNumber());

				if (notification != null) {
					if (this.apnsConnection.listener != null) {
						this.apnsConnection.listener.handleRejectedNotification(
								this.apnsConnection, notification, rejectedNotification.getReason());
					}
				} else {
					if (this.apnsConnection.sentNotificationBuffer.isEmpty()) {
						log.error("{} failed to find rejected notification with sequence number {} (buffer is empty). " +
								"this may mean the sent notification buffer is too small. Please report this as a bug.",
								this.apnsConnection.name, rejectedNotification.getSequenceNumber());
					} else {
						log.error("{} failed to find rejected notification with sequence number {} (buffer has range {} to " +
								"{}); this may mean the sent notification buffer is too small. Please report this as a bug.",
								this.apnsConnection.name, rejectedNotification.getSequenceNumber(),
								this.apnsConnection.sentNotificationBuffer.getLowestSequenceNumber(),
								this.apnsConnection.sentNotificationBuffer.getHighestSequenceNumber());
					}
				}
			}

			// Regardless of the cause, we ALWAYS want to notify listeners that some sent notifications were not
			// processed by the gateway (assuming there are some such notifications). The exception here is an upstream
			// bug where the sequence number will be incorrectly reported as zero when sending a zero-length token (i.e.
			// a known-bad disconnection notification). In that case we don't know the actual sequence number, and can't
			// determine what was sent after the bad notification.
			if (rejectedNotification.getSequenceNumber() != 0) {
				final Collection<T> unprocessedNotifications =
						this.apnsConnection.sentNotificationBuffer.getAllNotificationsAfterSequenceNumber(
								rejectedNotification.getSequenceNumber());

				if (!unprocessedNotifications.isEmpty()) {
					if (this.apnsConnection.listener != null) {
						this.apnsConnection.listener.handleUnprocessedNotifications(this.apnsConnection, unprocessedNotifications);
					}
				}
			}

			this.apnsConnection.sentNotificationBuffer.clearAllNotifications();
		}

		@Override
		public void exceptionCaught(final ChannelHandlerContext context, final Throwable cause) {
			// Since this is happening on the inbound side, the most likely case is that a read timed out or the remote
			// host closed the connection. We should log the problem, but generally assume that channel closure will be
			// handled by channelInactive.
			log.debug("{} caught an exception.", this.apnsConnection.name, cause);
		}

		@Override
		public void channelInactive(final ChannelHandlerContext context) throws Exception {
			super.channelInactive(context);

			// Channel closure implies that the connection attempt had fully succeeded, so we only want to notify
			// listeners if the handshake has completed. Otherwise, we'll notify listeners of a connection failure (as
			// opposed to closure) elsewhere.
			if (this.apnsConnection.handshakeCompleted) {
				// If we're still waiting for a write to finish, we'll let the listener for the write operation itself
				// announce closure.
				final boolean hasOutstandingWriteOperation =
						(this.apnsConnection.lastWriteFuture != null && !this.apnsConnection.lastWriteFuture.isDone());

				if (this.apnsConnection.listener != null && !hasOutstandingWriteOperation) {
					this.apnsConnection.listener.handleConnectionClosure(this.apnsConnection);
				}
			}

			if (this.apnsConnection.gracefulDisconnectionTimeoutFuture != null) {
				this.apnsConnection.gracefulDisconnectionTimeoutFuture.cancel(false);
			}
		}

		@Override
		public void channelWritabilityChanged(final ChannelHandlerContext context) throws Exception {
			super.channelWritabilityChanged(context);

			if (this.apnsConnection.listener != null) {
				this.apnsConnection.listener.handleConnectionWritabilityChange(
						this.apnsConnection, context.channel().isWritable());
			}
		}

		@Override
		public void userEventTriggered(final ChannelHandlerContext context, final Object event) throws Exception {
			if (event instanceof IdleStateEvent) {
				log.debug("{} will disconnect gracefully due to inactivity.", this.apnsConnection.name);
				this.apnsConnection.disconnectGracefully();
			} else {
				super.userEventTriggered(context, event);
			}
		}
	}

	/**
	 * Constructs a new APNs connection. The connection connects to the APNs gateway in the given environment with the
	 * credentials and key/trust managers in the given SSL context.
	 *
	 * @param environment the environment in which this connection will operate; must not be {@code null}
	 * @param sslContext an SSL context with the keys/certificates and trust managers this connection should use when
	 * communicating with the APNs gateway; must not be {@code null}
	 * @param eventLoopGroup the event loop group this connection should use for asynchronous network operations; must
	 * not be {@code null}
	 * @param configuration the set of configuration options to use for this connection. The configuration object is
	 * copied and changes to the original object will not propagate to the connection after creation. Must not be
	 * {@code null}.
	 * @param listener the listener to which this connection will report lifecycle events; may be {@code null}
	 * @param name a human-readable name for this connection; names must not be {@code null}
	 */
	public ApnsConnection(final ApnsEnvironment environment, final SSLContext sslContext,
			final NioEventLoopGroup eventLoopGroup, final ApnsConnectionConfiguration configuration,
			final ApnsConnectionListener<T> listener, final String name) {

		if (environment == null) {
			throw new NullPointerException("Environment must not be null.");
		}

		this.environment = environment;

		if (sslContext == null) {
			throw new NullPointerException("SSL context must not be null.");
		}

		this.sslContext = sslContext;

		if (eventLoopGroup == null) {
			throw new NullPointerException("Event loop group must not be null.");
		}

		this.eventLoopGroup = eventLoopGroup;

		if (configuration == null) {
			throw new NullPointerException("Connection configuration must not be null.");
		}

		this.configuration = configuration;
		this.listener = listener;

		if (name == null) {
			throw new NullPointerException("Connection name must not be null.");
		}

		this.name = name;

		this.sentNotificationBuffer = new SentNotificationBuffer<T>(configuration.getSentNotificationBufferCapacity());
	}

	/**
	 * Asynchronously connects to the APNs gateway in this connection's environment. The outcome of the connection
	 * attempt is reported via this connection's listener.
	 *
	 * @see ApnsConnectionListener#handleConnectionSuccess(ApnsConnection)
	 * @see ApnsConnectionListener#handleConnectionFailure(ApnsConnection, Throwable)
	 */
	@SuppressWarnings("deprecation")
	public synchronized void connect() {

		final ApnsConnection<T> apnsConnection = this;

		if (this.connectFuture != null) {
			throw new IllegalStateException(String.format("%s already started a connection attempt.", this.name));
		}

		final Bootstrap bootstrap = new Bootstrap();
		bootstrap.group(this.eventLoopGroup);
		bootstrap.channel(NioSocketChannel.class);
		bootstrap.option(ChannelOption.ALLOCATOR, PooledByteBufAllocator.DEFAULT);

		// TODO Remove this when Netty 5 is available
		bootstrap.option(ChannelOption.AUTO_CLOSE, false);

		bootstrap.handler(new ChannelInitializer<SocketChannel>() {

			@Override
			protected void initChannel(final SocketChannel channel) {
				final ChannelPipeline pipeline = channel.pipeline();

				final SSLEngine sslEngine = apnsConnection.sslContext.createSSLEngine();
				sslEngine.setUseClientMode(true);

				pipeline.addLast("ssl", new SslHandler(sslEngine));
				pipeline.addLast("decoder", new RejectedNotificationDecoder());
				pipeline.addLast("encoder", new ApnsPushNotificationEncoder());

				if (ApnsConnection.this.configuration.getCloseAfterInactivityTime() != null) {
					pipeline.addLast("idleStateHandler", new IdleStateHandler(0, 0, apnsConnection.configuration.getCloseAfterInactivityTime()));
				}

				pipeline.addLast("handler", new ApnsConnectionHandler(apnsConnection));
			}
		});

		log.debug("{} beginning connection process.", apnsConnection.name);
		this.connectFuture = bootstrap.connect(this.environment.getApnsGatewayHost(), this.environment.getApnsGatewayPort());
		this.connectFuture.addListener(new GenericFutureListener<ChannelFuture>() {

			@Override
			public void operationComplete(final ChannelFuture connectFuture) {
				if (connectFuture.isSuccess()) {
					log.debug("{} connected; waiting for TLS handshake.", apnsConnection.name);

					final SslHandler sslHandler = connectFuture.channel().pipeline().get(SslHandler.class);

					try {
						sslHandler.handshakeFuture().addListener(new GenericFutureListener<Future<Channel>>() {

							@Override
							public void operationComplete(final Future<Channel> handshakeFuture) {
								if (handshakeFuture.isSuccess()) {
									log.debug("{} successfully completed TLS handshake.", apnsConnection.name);

									apnsConnection.handshakeCompleted = true;

									if (apnsConnection.listener != null) {
										apnsConnection.listener.handleConnectionSuccess(apnsConnection);
									}
								} else {
									log.debug("{} failed to complete TLS handshake with APNs gateway.",
											apnsConnection.name, handshakeFuture.cause());

									connectFuture.channel().close();

									if (apnsConnection.listener != null) {
										apnsConnection.listener.handleConnectionFailure(apnsConnection, handshakeFuture.cause());
									}
								}
							}});
					} catch (NullPointerException e) {
						log.warn("{} failed to get SSL handler and could not wait for a TLS handshake.", apnsConnection.name);

						connectFuture.channel().close();

						if (apnsConnection.listener != null) {
							apnsConnection.listener.handleConnectionFailure(apnsConnection, e);
						}
					}
				} else {
					log.debug("{} failed to connect to APNs gateway.", apnsConnection.name, connectFuture.cause());

					if (apnsConnection.listener != null) {
						apnsConnection.listener.handleConnectionFailure(apnsConnection, connectFuture.cause());
					}
				}
			}
		});
	}

	/**
	 * Asynchronously sends a push notification to the connected APNs gateway. Successful notifications are
	 * <strong>not</strong> acknowledged by the APNs gateway; failed attempts to write push notifications to the
	 * outbound buffer and notification rejections are reported via this connection's listener.
	 *
	 * @param notification the notification to send
	 *
	 * @see ApnsConnectionListener#handleWriteFailure(ApnsConnection, ApnsPushNotification, Throwable)
	 * @see ApnsConnectionListener#handleRejectedNotification(ApnsConnection, ApnsPushNotification, RejectedNotificationReason)
	 */
	public synchronized void sendNotification(final T notification) {
		if (!this.handshakeCompleted) {
			throw new IllegalStateException(String.format("%s has not completed handshake.", this.name));
		}

		if (this.disconnectNotification == null) {
			final SendableApnsPushNotification<T> sendableNotification =
					new SendableApnsPushNotification<T>(notification, this.sequenceNumber++);

			log.trace("{} sending {}", this.name, sendableNotification);

			this.lastWriteFuture = this.connectFuture.channel().writeAndFlush(sendableNotification).addListener(new GenericFutureListener<ChannelFuture>() {

				@Override
				public void operationComplete(final ChannelFuture writeFuture) {
					if (writeFuture.isSuccess()) {
						log.trace("{} successfully wrote notification {}", ApnsConnection.this.name,
								sendableNotification.getSequenceNumber());

						if (ApnsConnection.this.rejectionReceived) {
							// Even though the write succeeded, we know for sure that this notification was never
							// processed by the gateway because it had already rejected another notification from
							// this connection.
							if (ApnsConnection.this.listener != null) {
								ApnsConnection.this.listener.handleUnprocessedNotifications(ApnsConnection.this, java.util.Collections.singletonList(notification));
							}
						} else {
							ApnsConnection.this.sentNotificationBuffer.addSentNotification(sendableNotification);
						}
					} else {
						log.trace("{} failed to write notification {}",
								ApnsConnection.this.name, sendableNotification, writeFuture.cause());

						// Assume this is a temporary failure (we know it's not a permanent rejection because we didn't
						// even manage to write the notification to the wire) and re-enqueue for another send attempt.
						if (ApnsConnection.this.listener != null) {
							ApnsConnection.this.listener.handleWriteFailure(ApnsConnection.this, notification, writeFuture.cause());
						}
					}

					// The connection has already closed, and we're the last write operation; let listeners know that
					// everything is finished.
					if (writeFuture == ApnsConnection.this.lastWriteFuture && !writeFuture.channel().isOpen()) {
						if (ApnsConnection.this.listener != null) {
							ApnsConnection.this.listener.handleConnectionClosure(ApnsConnection.this);
						}
					}
				}
			});
		} else {
			if (this.listener != null) {
				this.listener.handleWriteFailure(this, notification, new IllegalStateException("Connection is disconnecting."));
			}
		}

		if (this.configuration.getSendAttemptLimit() != null && ++this.sendAttempts >= this.configuration.getSendAttemptLimit()) {
			log.debug("{} reached send attempt limit and will disconnect gracefully.", this.name);
			this.disconnectGracefully();
		}
	}

	/**
	 * <p>Gracefully and asynchronously closes this connection. Graceful disconnection is triggered by sending a
	 * known-bad notification to the APNs gateway; when the gateway rejects the notification, it is guaranteed that
	 * preceding notifications were processed successfully and that all following notifications were not processed at
	 * all. The gateway will close the connection after rejecting the notification, and this connection's listener will
	 * be notified when the connection is closed.</p>
	 *
	 * <p>Note that if/when the known-bad notification is rejected by the APNs gateway, this connection's listener will
	 * <em>not</em> be notified of the rejection.</p>
	 *
	 * <p>Calling this method before establishing a connection with the APNs gateway or while a graceful disconnection
	 * attempt is already in progress has no effect.</p>
	 *
	 * @see ApnsConnectionListener#handleRejectedNotification(ApnsConnection, ApnsPushNotification, RejectedNotificationReason)
	 * @see ApnsConnectionListener#handleConnectionClosure(ApnsConnection)
	 *
	 * @return {@code true} if this connection started a graceful disconnection attempt or {@code false} otherwise (i.e.
	 * because no connection was ever established or the connection is already closed).
	 */
	public synchronized boolean disconnectGracefully() {

		// We only need to send a known-bad notification if we were ever connected in the first place and if we're
		// still connected.
		if (this.handshakeCompleted && this.connectFuture.channel().isActive()) {

			// Don't send a second disconnection notification if we've already started the graceful disconnection process.
			if (this.disconnectNotification == null) {

				log.debug("{} sending known-bad notification to disconnect.", this.name);

				this.disconnectNotification = new SendableApnsPushNotification<KnownBadPushNotification>(
						new KnownBadPushNotification(), this.sequenceNumber++);

<<<<<<< HEAD
				if (this.configuration.getGracefulDisconnectionTimeout() != null) {
					ApnsConnection.this.gracefulShutdownTimeoutFuture = ApnsConnection.this.connectFuture.channel().eventLoop().schedule(new Runnable() {
						@Override
						public void run() {
							ApnsConnection.this.disconnectImmediately();
=======
						apnsConnection.disconnectNotification = new SendableApnsPushNotification<KnownBadPushNotification>(
								new KnownBadPushNotification(), apnsConnection.sequenceNumber++);

						if (apnsConnection.configuration.getGracefulDisconnectionTimeout() != null) {
							ApnsConnection.this.gracefulDisconnectionTimeoutFuture = ApnsConnection.this.connectFuture.channel().eventLoop().schedule(new Runnable() {
								@Override
								public void run() {
									ApnsConnection.this.disconnectImmediately();
								}
							}, ApnsConnection.this.configuration.getGracefulDisconnectionTimeout(), TimeUnit.SECONDS);
>>>>>>> a3e7f98d
						}
					}, ApnsConnection.this.configuration.getGracefulDisconnectionTimeout(), TimeUnit.SECONDS);
				}

				this.lastWriteFuture = this.connectFuture.channel().writeAndFlush(this.disconnectNotification).addListener(new GenericFutureListener<ChannelFuture>() {

					@Override
					public void operationComplete(final ChannelFuture writeFuture) {
						if (writeFuture.isSuccess()) {
							log.trace("{} successfully wrote known-bad notification {}",
									ApnsConnection.this.name, ApnsConnection.this.disconnectNotification.getSequenceNumber());
						} else {
							log.trace("{} failed to write known-bad notification {}",
									ApnsConnection.this.name, ApnsConnection.this.disconnectNotification, writeFuture.cause());

							// Try again!
							ApnsConnection.this.disconnectNotification = null;
							ApnsConnection.this.disconnectGracefully();
						}

						// The connection has already closed, and we're the last write operation; let listeners know
						// that everything is finished.
						if (writeFuture == ApnsConnection.this.lastWriteFuture && !writeFuture.channel().isOpen()) {
							if (ApnsConnection.this.listener != null) {
								ApnsConnection.this.listener.handleConnectionClosure(ApnsConnection.this);
							}
						}
					}
				});
			}

			return true;
		} else {
			// While we can't guarantee that the handshake won't complete in another thread, we CAN guarantee that no
			// new notifications will be sent until disconnectImmediately happens because everything is synchronized.
			this.disconnectImmediately();

			return false;
		}
	}

	/**
	 * <p>Immediately closes this connection (assuming it was ever open). No guarantees are made with regard to the
	 * state of sent notifications, and callers should generally prefer {@link ApnsConnection#disconnectGracefully} to
	 * this method. If the connection was previously open, the connection's listener will be notified of the
	 * connection's closure. If a connection attempt was in progress, the listener will be notified of a connection
	 * failure. If the connection was never open, this method has no effect.</p>
	 *
	 * <p>Calling this method while not connected has no effect.</p>
	 *
	 * @see ApnsConnectionListener#handleConnectionClosure(ApnsConnection)
	 */
	public synchronized void disconnectImmediately() {
		if (this.connectFuture != null) {
			this.connectFuture.channel().close();
		}
	}

	@Override
	public String toString() {
		return "ApnsConnection [name=" + name + "]";
	}
}<|MERGE_RESOLUTION|>--- conflicted
+++ resolved
@@ -599,24 +599,11 @@
 				this.disconnectNotification = new SendableApnsPushNotification<KnownBadPushNotification>(
 						new KnownBadPushNotification(), this.sequenceNumber++);
 
-<<<<<<< HEAD
 				if (this.configuration.getGracefulDisconnectionTimeout() != null) {
-					ApnsConnection.this.gracefulShutdownTimeoutFuture = ApnsConnection.this.connectFuture.channel().eventLoop().schedule(new Runnable() {
+					ApnsConnection.this.gracefulDisconnectionTimeoutFuture = ApnsConnection.this.connectFuture.channel().eventLoop().schedule(new Runnable() {
 						@Override
 						public void run() {
 							ApnsConnection.this.disconnectImmediately();
-=======
-						apnsConnection.disconnectNotification = new SendableApnsPushNotification<KnownBadPushNotification>(
-								new KnownBadPushNotification(), apnsConnection.sequenceNumber++);
-
-						if (apnsConnection.configuration.getGracefulDisconnectionTimeout() != null) {
-							ApnsConnection.this.gracefulDisconnectionTimeoutFuture = ApnsConnection.this.connectFuture.channel().eventLoop().schedule(new Runnable() {
-								@Override
-								public void run() {
-									ApnsConnection.this.disconnectImmediately();
-								}
-							}, ApnsConnection.this.configuration.getGracefulDisconnectionTimeout(), TimeUnit.SECONDS);
->>>>>>> a3e7f98d
 						}
 					}, ApnsConnection.this.configuration.getGracefulDisconnectionTimeout(), TimeUnit.SECONDS);
 				}
