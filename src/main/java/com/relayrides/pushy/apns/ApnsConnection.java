--- conflicted
+++ resolved
@@ -519,17 +519,10 @@
 		if (this.shutdownNotification == null) {
 			this.connectFuture.channel().eventLoop().execute(new Runnable() {
 
-<<<<<<< HEAD
 				@Override
 				public void run() {
 					final SendableApnsPushNotification<T> sendableNotification =
 							new SendableApnsPushNotification<T>(notification, apnsConnection.sequenceNumber++);
-=======
-			@Override
-			public void run() {
-				final SendableApnsPushNotification<T> sendableNotification =
-						new SendableApnsPushNotification<T>(notification, apnsConnection.sequenceNumber++);
->>>>>>> da705fca
 
 					log.trace("{} sending {}", apnsConnection.name, sendableNotification);
 
@@ -537,19 +530,11 @@
 
 					apnsConnection.connectFuture.channel().writeAndFlush(sendableNotification).addListener(new GenericFutureListener<ChannelFuture>() {
 
-<<<<<<< HEAD
 						@Override
 						public void operationComplete(final ChannelFuture writeFuture) {
 							if (writeFuture.isSuccess()) {
 								log.trace("{} successfully wrote notification {}", apnsConnection.name,
 										sendableNotification.getSequenceNumber());
-=======
-					@Override
-					public void operationComplete(final ChannelFuture writeFuture) {
-						if (writeFuture.isSuccess()) {
-							log.trace("{} successfully wrote notification {}", apnsConnection.name,
-									sendableNotification.getSequenceNumber());
->>>>>>> da705fca
 
 								if (apnsConnection.rejectionReceived) {
 									// Even though the write succeeded, we know for sure that this notification was never
