/* Copyright (c) 2013 RelayRides
 *
 * Permission is hereby granted, free of charge, to any person obtaining a copy
 * of this software and associated documentation files (the "Software"), to deal
 * in the Software without restriction, including without limitation the rights
 * to use, copy, modify, merge, publish, distribute, sublicense, and/or sell
 * copies of the Software, and to permit persons to whom the Software is
 * furnished to do so, subject to the following conditions:
 *
 * The above copyright notice and this permission notice shall be included in
 * all copies or substantial portions of the Software.
 *
 * THE SOFTWARE IS PROVIDED "AS IS", WITHOUT WARRANTY OF ANY KIND, EXPRESS OR
 * IMPLIED, INCLUDING BUT NOT LIMITED TO THE WARRANTIES OF MERCHANTABILITY,
 * FITNESS FOR A PARTICULAR PURPOSE AND NONINFRINGEMENT. IN NO EVENT SHALL THE
 * AUTHORS OR COPYRIGHT HOLDERS BE LIABLE FOR ANY CLAIM, DAMAGES OR OTHER
 * LIABILITY, WHETHER IN AN ACTION OF CONTRACT, TORT OR OTHERWISE, ARISING FROM,
 * OUT OF OR IN CONNECTION WITH THE SOFTWARE OR THE USE OR OTHER DEALINGS IN
 * THE SOFTWARE.
 */

package com.relayrides.pushy.apns;

import io.netty.channel.nio.NioEventLoopGroup;

import java.lang.Thread.UncaughtExceptionHandler;
import java.util.ArrayList;
import java.util.Collection;
import java.util.Date;
import java.util.List;
import java.util.Vector;
import java.util.concurrent.BlockingQueue;
import java.util.concurrent.ExecutorService;
import java.util.concurrent.Executors;
import java.util.concurrent.LinkedBlockingQueue;
import java.util.concurrent.TimeUnit;
import java.util.concurrent.locks.Condition;
import java.util.concurrent.locks.ReentrantLock;

import javax.net.ssl.SSLContext;

import org.slf4j.Logger;
import org.slf4j.LoggerFactory;

/**
 * <p>A {@code PushManager} is the main public-facing point of interaction with APNs. Push managers manage the queue of
 * outbound push notifications and manage connections to the various APNs servers. Push managers should always be
 * created using the {@link PushManagerFactory} class.</p>
 * 
 * <p>Callers send push notifications by adding them to the push manager's queue. The push manager will send
 * notifications from the queue as quickly as it is able to do so, and will never put notifications back in the queue
 * (push managers maintain a separate, internal queue for notifications that should be re-sent).</p>
 *
 * @author <a href="mailto:jon@relayrides.com">Jon Chambers</a>
 *
 * @see PushManagerFactory
 */
public class PushManager<T extends ApnsPushNotification> implements ApnsConnectionListener<T> {
	private final BlockingQueue<T> queue;
	private final LinkedBlockingQueue<T> retryQueue;

	private final ApnsEnvironment environment;
	private final SSLContext sslContext;
	private final int concurrentConnectionCount;
	private final ApnsConnectionPool<T> connectionPool;
	private final FeedbackServiceClient feedbackServiceClient;

	private final Vector<RejectedNotificationListener<? super T>> rejectedNotificationListeners;
	private final Vector<FailedConnectionListener<? super T>> failedConnectionListeners;

	private Thread dispatchThread;
	private final NioEventLoopGroup eventLoopGroup;
	private final boolean shouldShutDownEventLoopGroup;

	private ReentrantLock connectionLock = new ReentrantLock();
	private Condition connectionsFinished = this.connectionLock.newCondition();
	private int unfinishedConnectionCount = 0;

	private final ExecutorService listenerExecutorService;
	private final boolean shouldShutDownListenerExecutorService;

	private volatile boolean drainingRetryQueue = false;
	private volatile boolean drainingFinished = false;

	private final Logger log = LoggerFactory.getLogger(PushManager.class);

	private static class DispatchThreadExceptionHandler<T extends ApnsPushNotification> implements UncaughtExceptionHandler {
		private final Logger log = LoggerFactory.getLogger(DispatchThreadExceptionHandler.class);

		final PushManager<T> manager;

		public DispatchThreadExceptionHandler(final PushManager<T> manager) {
			this.manager = manager;
		}

		public void uncaughtException(final Thread t, final Throwable e) {
			log.error("Dispatch thread died unexpectedly. Please file a bug with the exception details.", e);

			if (!this.manager.drainingFinished) {
				this.manager.createAndStartDispatchThread();
			}
		}
	}

	/**
	 * <p>Constructs a new {@code PushManager} that operates in the given environment with the given SSL context and the
	 * given number of parallel connections to APNs. See
	 * <a href="http://developer.apple.com/library/mac/documentation/NetworkingInternet/Conceptual/RemoteNotificationsPG/Chapters/CommunicatingWIthAPS.html#//apple_ref/doc/uid/TP40008194-CH101-SW6">
	 * Best Practices for Managing Connections</a> for additional information.</p>
	 *
	 * <p>This constructor may take an event loop group as an argument; if an event loop group is provided, the caller
	 * is responsible for managing the lifecycle of the group and <strong>must</strong> shut it down after shutting down
	 * this {@code PushManager}.</p>
	 *
	 * @param environment the environment in which this {@code PushManager} operates
	 * @param sslContext the SSL context in which APNs connections controlled by this {@code PushManager} will operate
	 * @param concurrentConnectionCount the number of parallel connections to maintain
	 * @param eventLoopGroup the event loop group this push manager should use for its connections to the APNs gateway and
	 * feedback service; if {@code null}, a new event loop group will be created and will be shut down automatically
	 * when the push manager is shut down. If not {@code null}, the caller <strong>must</strong> shut down the event
	 * loop group after shutting down the push manager.
	 * @param listenerExecutorService the executor service this push manager should use to dispatch notifications to
	 * registered listeners. If {@code null}, a new single-thread executor service will be created and will be shut
	 * down automatically with the push manager is shut down. If not {@code null}, the caller <strong>must</strong>
	 * shut down the executor service after shutting down the push manager.
	 * @param queue the queue to be used to pass new notifications to this push manager
	 */
	protected PushManager(final ApnsEnvironment environment, final SSLContext sslContext,
			final int concurrentConnectionCount, final NioEventLoopGroup eventLoopGroup,
			final ExecutorService listenerExecutorService, final BlockingQueue<T> queue) {

		this.queue = queue != null ? queue : new LinkedBlockingQueue<T>();
		this.retryQueue = new LinkedBlockingQueue<T>();

		this.rejectedNotificationListeners = new Vector<RejectedNotificationListener<? super T>>();
		this.failedConnectionListeners = new Vector<FailedConnectionListener<? super T>>();

		this.environment = environment;
		this.sslContext = sslContext;

		this.concurrentConnectionCount = concurrentConnectionCount;
		this.connectionPool = new ApnsConnectionPool<T>();

		this.feedbackServiceClient = new FeedbackServiceClient(environment, sslContext, eventLoopGroup);

		if (eventLoopGroup != null) {
			this.eventLoopGroup = eventLoopGroup;
			this.shouldShutDownEventLoopGroup = false;
		} else {
			this.eventLoopGroup = new NioEventLoopGroup();
			this.shouldShutDownEventLoopGroup = true;
		}

		if (listenerExecutorService != null) {
			this.listenerExecutorService = listenerExecutorService;
			this.shouldShutDownListenerExecutorService = false;
		} else {
			this.listenerExecutorService = Executors.newSingleThreadExecutor();
			this.shouldShutDownListenerExecutorService = true;
		}
	}

	/**
	 * <p>Opens all connections to APNs and prepares to send push notifications. Note that enqueued push notifications
	 * will <strong>not</strong> be sent until this method is called.</p>
	 *
	 * <p>Push managers may only be started once and cannot be reused after being shut down.</p>
	 *
	 * @throws IllegalStateException if the push manager has already been started or has already been shut down
	 */
	public synchronized void start() {
		if (this.isStarted()) {
			throw new IllegalStateException("Push manager has already been started.");
		}

		if (this.isShutDown()) {
			throw new IllegalStateException("Push manager has already been shut down and may not be restarted.");
		}

		for (int i = 0; i < this.concurrentConnectionCount; i++) {
			new ApnsConnection<T>(this.environment, this.sslContext, this.eventLoopGroup, this).connect();
		}

		this.createAndStartDispatchThread();
	}

	private void createAndStartDispatchThread() {
		this.dispatchThread = createDispatchThread();
		this.dispatchThread.setUncaughtExceptionHandler(new DispatchThreadExceptionHandler<T>(this));
		this.dispatchThread.start();
	}

	protected Thread createDispatchThread() {
		return new Thread(new Runnable() {
			public void run() {
				while (!drainingFinished) {
					try {
						final ApnsConnection<T> connection = connectionPool.getNextConnection();

						final T notificationToRetry = retryQueue.poll();

						if (notificationToRetry == null) {
							if (drainingRetryQueue) {
								// We're trying to drain the retry queue, which is now empty. Attempt to close all
								// open connections gracefully and see if the retry queue stays empty.
								for (final ApnsConnection<T> connectionToClose : connectionPool.getAll()) {
									connectionToClose.shutdownGracefully();
								}

								synchronized (this) {
									// Park here until interrupted (we'll never be notified)
									this.wait();
								}
							} else {
								// We'll park here either until a new notification is available from the outside or until
								// something shows up in the retry queue, at which point we'll be interrupted.
								connection.sendNotification(queue.take());
							}
						} else {
							connection.sendNotification(notificationToRetry);
						}

					} catch (InterruptedException e) {
						continue;
					}
				}
			}

		});
	}

	/**
	 * Indicates whether this push manager has been started and not yet shut down.
	 *
	 * @return {@code true} if this push manager has been started and has not yet been shut down or {@code false}
	 * otherwise
	 */
	public boolean isStarted() {
		if (this.isShutDown()) {
			return false;
		} else {
			return this.dispatchThread != null;
		}
	}

	/**
	 * Indicates whether this push manager has been shut down (or is in the process of shutting down). Once a push
	 * manager has been shut down, it may not be restarted.
	 *
	 * @return {@code true} if this push manager has been shut down or is in the process of shutting down or
	 * {@code false} otherwise
	 */
	public boolean isShutDown() {
		return this.drainingRetryQueue || this.drainingFinished;
	}

	/**
	 * Disconnects from APNs and gracefully shuts down all connections. This method will block until the internal retry
	 * queue has been emptied and until all connections have shut down gracefully.
	 *
	 * @return a list of notifications not sent before the {@code PushManager} shut down
	 *
	 * @throws InterruptedException if interrupted while waiting for connections to close cleanly
	 * @throws IllegalStateException if this method is called before the push manager has been started
	 */
	public synchronized List<T> shutdown() throws InterruptedException {
		return this.shutdown(0);
	}

	/**
	 * Disconnects from the APNs and gracefully shuts down all connections. This method will wait until the given
	 * timeout expires for the internal retry queue to empty and for connections to close gracefully, and will then
	 * instruct them to shut down as soon as possible (and will block until shutdown is complete). Note that the
	 * returned list of undelivered push notifications may not be accurate in cases where the timeout elapsed before
	 * the client threads shut down.
	 *
	 * @param timeout the timeout, in milliseconds, after which client threads should be shut down as quickly as possible
	 *
	 * @return a list of notifications not sent before the {@code PushManager} shut down
	 *
	 * @throws InterruptedException if interrupted while waiting for connections to close cleanly
	 * @throws IllegalStateException if this method is called before the push manager has been started
	 */
	public synchronized List<T> shutdown(long timeout) throws InterruptedException {
		if (this.isShutDown()) {
			log.warn("Push manager has already been shut down; shutting down multiple times is harmless, but may "
					+ "indicate a problem elsewhere.");
		}

		if (this.drainingFinished) {
			// We COULD throw an IllegalStateException here, but it seems unnecessary when we could just silently return
			// the same result without harm.
			final ArrayList<T> unsentNotifications = new ArrayList<T>();

			unsentNotifications.addAll(this.retryQueue);
			unsentNotifications.addAll(this.getQueue());

			return unsentNotifications;
		}

		if (!this.isStarted()) {
			throw new IllegalStateException("Push manager has not yet been started and cannot be shut down.");
		}

		this.drainingRetryQueue = true;

		if (this.dispatchThread != null) {
			this.dispatchThread.interrupt();
		}

		final Date deadline = timeout > 0 ? new Date(System.currentTimeMillis() + timeout) : null;

		while (!this.retryQueue.isEmpty() && (deadline == null || System.currentTimeMillis() < deadline.getTime())) {
			this.waitForAllOperationsToFinish(deadline);
		}

		this.drainingRetryQueue = true;
		this.drainingFinished = true;

		if (this.dispatchThread != null) {
			this.dispatchThread.interrupt();
			this.dispatchThread.join();
		}

		this.rejectedNotificationListeners.clear();
		this.failedConnectionListeners.clear();

		if (this.shouldShutDownListenerExecutorService) {
			this.listenerExecutorService.shutdown();
		}

		if (this.shouldShutDownEventLoopGroup) {
			if (!this.eventLoopGroup.isShutdown()) {
				this.eventLoopGroup.shutdownGracefully().await();
			}
		}

		final ArrayList<T> unsentNotifications = new ArrayList<T>();

		unsentNotifications.addAll(this.retryQueue);
		unsentNotifications.addAll(this.getQueue());

		return unsentNotifications;
	}

	/**
	 * <p>Registers a listener for notifications rejected by APNs for specific reasons.</p>
	 *
	 * @param listener the listener to register
	 *
	 * @throws IllegalStateException if this push manager has already been shut down
	 *
	 * @see PushManager#unregisterRejectedNotificationListener(RejectedNotificationListener)
	 */
	public void registerRejectedNotificationListener(final RejectedNotificationListener<? super T> listener) {
		if (this.isShutDown()) {
			throw new IllegalStateException("Rejected notification listeners may not be registered after a push manager has been shut down.");
		}

		this.rejectedNotificationListeners.add(listener);
	}

	/**
	 * <p>Un-registers a rejected notification listener.</p>
	 *
	 * @param listener the listener to un-register
	 *
	 * @return {@code true} if the given listener was registered with this push manager and removed or {@code false} if
	 * the listener was not already registered with this push manager
	 */
	public boolean unregisterRejectedNotificationListener(final RejectedNotificationListener<? super T> listener) {
		return this.rejectedNotificationListeners.remove(listener);
	}

	/**
	 * <p>Registers a listener for failed attempts to connect to the APNs gateway.</p>
	 * 
	 * @param listener the listener to register
	 * 
	 * @throws IllegalStateException if this push manager has already been shut down
	 * 
	 * @see PushManager#unregisterFailedConnectionListener(FailedConnectionListener)
	 */
	public void registerFailedConnectionListener(final FailedConnectionListener<? super T> listener) {
		if (this.isShutDown()) {
			throw new IllegalStateException("Failed connection listeners may not be registered after a push manager has been shut down.");
		}

		this.failedConnectionListeners.add(listener);
	}

	/**
	 * <p>Un-registers a connection failure listener.</p>
	 * 
	 * @param listener the listener to un-register
	 * 
	 * @return {@code true} if the given listener was registered with this push manager and removed or {@code false} if
	 * the listener was not already registered with this push manager
	 */
	public boolean unregisterFailedConnectionListener(final FailedConnectionListener<? super T> listener) {
		return this.failedConnectionListeners.remove(listener);
	}

	/**
	 * <p>Returns the queue of messages to be sent to the APNs gateway. Callers should add notifications to this queue
	 * directly to send notifications. Notifications will be removed from this queue by Pushy when a send attempt is
	 * started, but no guarantees are made as to when the notification will actually be sent. Successful delivery is
	 * neither guaranteed nor acknowledged by the APNs gateway. Notifications rejected by APNs for specific reasons
	 * will be passed to registered {@link RejectedNotificationListener}s, and notifications that could not be sent due
	 * to temporary I/O problems will be scheduled for re-transmission in a separate, internal queue.</p>
	 *
	 * <p>Notifications in this queue will only be consumed when the {@code PushManager} is running and has active
	 * connections and when the internal &quot;retry queue&quot; is empty.</p>
	 *
	 * @return the queue of new notifications to send to the APNs gateway
	 *
	 * @see PushManager#registerRejectedNotificationListener(RejectedNotificationListener)
	 */
	public BlockingQueue<T> getQueue() {
		return this.queue;
	}

	protected BlockingQueue<T> getRetryQueue() {
		return this.retryQueue;
	}

	/**
	 * <p>Queries the APNs feedback service for expired tokens using a reasonable default timeout. Be warned that this
	 * is a <strong>destructive operation</strong>. According to Apple's documentation:</p>
	 *
	 * <blockquote>The feedback service’s list is cleared after you read it. Each time you connect to the feedback
	 * service, the information it returns lists only the failures that have happened since you last
	 * connected.</blockquote>
	 *
	 * <p>The push manager must be started before calling this method.</p>
	 *
	 * @return a list of tokens that have expired since the last connection to the feedback service
	 *
	 * @throws InterruptedException if interrupted while waiting for a response from the feedback service
	 * @throws FeedbackConnectionException if the attempt to connect to the feedback service failed for any reason
	 */
	public List<ExpiredToken> getExpiredTokens() throws InterruptedException, FeedbackConnectionException {
		return this.getExpiredTokens(1, TimeUnit.SECONDS);
	}

	/**
	 * <p>Queries the APNs feedback service for expired tokens using the given timeout. Be warned that this is a
	 * <strong>destructive operation</strong>. According to Apple's documentation:</p>
	 *
	 * <blockquote>The feedback service's list is cleared after you read it. Each time you connect to the feedback
	 * service, the information it returns lists only the failures that have happened since you last
	 * connected.</blockquote>
	 *
	 * <p>The push manager must be started before calling this method.</p>
	 *
	 * @param timeout the time after the last received data after which the connection to the feedback service should
	 * be closed
	 * @param timeoutUnit the unit of time in which the given {@code timeout} is measured
	 *
	 * @return a list of tokens that have expired since the last connection to the feedback service
	 *
	 * @throws InterruptedException if interrupted while waiting for a response from the feedback service
	 * @throws FeedbackConnectionException if the attempt to connect to the feedback service failed for any reason
	 * @throws IllegalStateException if this push manager has not been started yet or has already been shut down
	 */
	public List<ExpiredToken> getExpiredTokens(final long timeout, final TimeUnit timeoutUnit) throws InterruptedException, FeedbackConnectionException {
		if (!this.isStarted()) {
			throw new IllegalStateException("Push manager has not been started yet.");
		}

		if (this.isShutDown()) {
			throw new IllegalStateException("Push manager has already been shut down.");
		}

		return this.feedbackServiceClient.getExpiredTokens(timeout, timeoutUnit);
	}

	/*
	 * (non-Javadoc)
	 * @see com.relayrides.pushy.apns.ApnsConnectionListener#handleConnectionSuccess(com.relayrides.pushy.apns.ApnsConnection)
	 */
	public void handleConnectionSuccess(final ApnsConnection<T> connection) {
<<<<<<< HEAD
		if (this.drainingFinished) {
			connection.shutdownImmediately();
		} else {
=======
		if (this.isShutDown()) {
>>>>>>> 87b2e6aa
			this.connectionLock.lock();

			try {
				connection.shutdownImmediately();
				this.unfinishedConnectionCount -= 1;

				if (this.unfinishedConnectionCount == 0) {
					this.connectionsFinished.signalAll();
				}
			} finally {
				this.connectionLock.unlock();
			}
		} else {
			this.connectionPool.addConnection(connection);
		}
	}

	/*
	 * (non-Javadoc)
	 * @see com.relayrides.pushy.apns.ApnsConnectionListener#handleConnectionFailure(com.relayrides.pushy.apns.ApnsConnection, java.lang.Throwable)
	 */
	public void handleConnectionFailure(final ApnsConnection<T> connection, final Throwable cause) {

		final PushManager<T> pushManager = this;

		for (final FailedConnectionListener<? super T> listener : this.failedConnectionListeners) {

			// Handle connection failures in a separate thread in case a handler takes a long time to run
			this.listenerExecutorService.submit(new Runnable() {
				public void run() {
					listener.handleFailedConnection(pushManager, cause);
				}
			});
		}

<<<<<<< HEAD
		// As long as we're not completely shut down, keep trying to open a replacement connection.
		if (!this.drainingFinished) {
			new ApnsConnection<T>(this.environment, this.sslContext, this.workerGroup, this).connect();
=======
		// As long as we're not shut down, keep trying to open a replacement connection.
		if (!this.isShutDown()) {
			this.connectionLock.lock();

			try {
				new ApnsConnection<T>(this.environment, this.sslContext, this.eventLoopGroup, this).connect();
				this.unfinishedConnectionCount += 1;
			} finally {
				this.connectionLock.unlock();
			}
>>>>>>> 87b2e6aa
		}
	}

	/*
	 * (non-Javadoc)
	 * @see com.relayrides.pushy.apns.ApnsConnectionListener#handleConnectionClosure(com.relayrides.pushy.apns.ApnsConnection)
	 */
	public void handleConnectionClosure(final ApnsConnection<T> connection) {
		this.connectionLock.lock();

<<<<<<< HEAD
		if (this.dispatchThread != null) {
			this.dispatchThread.interrupt();
		}

		final PushManager<T> pushManager = this;
=======
		try {
			this.connectionPool.removeConnection(connection);
			this.unfinishedConnectionCount -= 1;

			if (!this.isShutDown()) {
				new ApnsConnection<T>(this.environment, this.sslContext, this.eventLoopGroup, this).connect();
				this.unfinishedConnectionCount += 1;
			}

			if (this.unfinishedConnectionCount == 0) {
				this.connectionsFinished.signalAll();
			}
		} finally {
			this.connectionLock.unlock();
		}

		if (this.dispatchThread != null && this.dispatchThread.isAlive()) {
			this.dispatchThread.interrupt();
		}
>>>>>>> 87b2e6aa

		this.listenerExecutorService.submit(new Runnable() {
			public void run() {
				try {
					connection.waitForPendingOperationsToFinish();

					if (!pushManager.drainingFinished) {
						new ApnsConnection<T>(pushManager.environment, pushManager.sslContext, pushManager.workerGroup, pushManager).connect();
					}

					connectionLock.lock();

					try {
						unfinishedConnectionCount -= 1;

						if (unfinishedConnectionCount == 0) {
							connectionsFinished.signalAll();
						}
					} finally {
						connectionLock.unlock();
					}
				} catch (InterruptedException e) {
					log.warn("Interrupted while waiting for closed connection's pending operations to finish.");
				}
			}
		});
	}

	/*
	 * (non-Javadoc)
	 * @see com.relayrides.pushy.apns.ApnsConnectionListener#handleWriteFailure(com.relayrides.pushy.apns.ApnsConnection, com.relayrides.pushy.apns.ApnsPushNotification, java.lang.Throwable)
	 */
	public void handleWriteFailure(ApnsConnection<T> connection, T notification, Throwable cause) {
		this.retryQueue.add(notification);

		if (this.dispatchThread != null) {
			this.dispatchThread.interrupt();
		}
	}

	/*
	 * (non-Javadoc)
	 * @see com.relayrides.pushy.apns.ApnsConnectionListener#handleRejectedNotification(com.relayrides.pushy.apns.ApnsConnection, com.relayrides.pushy.apns.ApnsPushNotification, com.relayrides.pushy.apns.RejectedNotificationReason)
	 */
	public void handleRejectedNotification(final ApnsConnection<T> connection, final T rejectedNotification,
			final RejectedNotificationReason reason) {

		final PushManager<T> pushManager = this;

		for (final RejectedNotificationListener<? super T> listener : this.rejectedNotificationListeners) {

			// Handle the notifications in a separate thread in case a listener takes a long time to run
			this.listenerExecutorService.submit(new Runnable() {
				public void run() {
					listener.handleRejectedNotification(pushManager, rejectedNotification, reason);
				}
			});
		}
	}

	/*
	 * (non-Javadoc)
	 * @see com.relayrides.pushy.apns.ApnsConnectionListener#handleUnprocessedNotifications(com.relayrides.pushy.apns.ApnsConnection, java.util.Collection)
	 */
	public void handleUnprocessedNotifications(ApnsConnection<T> connection, Collection<T> unprocessedNotifications) {
		this.retryQueue.addAll(unprocessedNotifications);

		if (this.dispatchThread != null) {
			this.dispatchThread.interrupt();
		}
	}

	private void waitForAllOperationsToFinish(final Date deadline) throws InterruptedException {
		this.connectionLock.lock();

		try {
			while (this.unfinishedConnectionCount > 0 && (deadline == null || System.currentTimeMillis() < deadline.getTime())) {
				if (deadline != null) {
					this.connectionsFinished.awaitUntil(deadline);
				} else {
					this.connectionsFinished.await();
				}
			}
		} finally {
			this.connectionLock.unlock();
		}
	}
}<|MERGE_RESOLUTION|>--- conflicted
+++ resolved
@@ -480,13 +480,7 @@
 	 * @see com.relayrides.pushy.apns.ApnsConnectionListener#handleConnectionSuccess(com.relayrides.pushy.apns.ApnsConnection)
 	 */
 	public void handleConnectionSuccess(final ApnsConnection<T> connection) {
-<<<<<<< HEAD
 		if (this.drainingFinished) {
-			connection.shutdownImmediately();
-		} else {
-=======
-		if (this.isShutDown()) {
->>>>>>> 87b2e6aa
 			this.connectionLock.lock();
 
 			try {
@@ -522,13 +516,8 @@
 			});
 		}
 
-<<<<<<< HEAD
-		// As long as we're not completely shut down, keep trying to open a replacement connection.
+		// As long as we're not shut down, keep trying to open a replacement connection.
 		if (!this.drainingFinished) {
-			new ApnsConnection<T>(this.environment, this.sslContext, this.workerGroup, this).connect();
-=======
-		// As long as we're not shut down, keep trying to open a replacement connection.
-		if (!this.isShutDown()) {
 			this.connectionLock.lock();
 
 			try {
@@ -537,7 +526,6 @@
 			} finally {
 				this.connectionLock.unlock();
 			}
->>>>>>> 87b2e6aa
 		}
 	}
 
@@ -548,13 +536,6 @@
 	public void handleConnectionClosure(final ApnsConnection<T> connection) {
 		this.connectionLock.lock();
 
-<<<<<<< HEAD
-		if (this.dispatchThread != null) {
-			this.dispatchThread.interrupt();
-		}
-
-		final PushManager<T> pushManager = this;
-=======
 		try {
 			this.connectionPool.removeConnection(connection);
 			this.unfinishedConnectionCount -= 1;
@@ -571,10 +552,11 @@
 			this.connectionLock.unlock();
 		}
 
-		if (this.dispatchThread != null && this.dispatchThread.isAlive()) {
+		if (this.dispatchThread != null) {
 			this.dispatchThread.interrupt();
 		}
->>>>>>> 87b2e6aa
+
+		final PushManager<T> pushManager = this;
 
 		this.listenerExecutorService.submit(new Runnable() {
 			public void run() {
@@ -582,19 +564,19 @@
 					connection.waitForPendingOperationsToFinish();
 
 					if (!pushManager.drainingFinished) {
-						new ApnsConnection<T>(pushManager.environment, pushManager.sslContext, pushManager.workerGroup, pushManager).connect();
+						new ApnsConnection<T>(pushManager.environment, pushManager.sslContext, pushManager.eventLoopGroup, pushManager).connect();
 					}
 
-					connectionLock.lock();
+					pushManager.connectionLock.lock();
 
 					try {
-						unfinishedConnectionCount -= 1;
-
-						if (unfinishedConnectionCount == 0) {
-							connectionsFinished.signalAll();
+						pushManager.unfinishedConnectionCount -= 1;
+
+						if (pushManager.unfinishedConnectionCount == 0) {
+							pushManager.connectionsFinished.signalAll();
 						}
 					} finally {
-						connectionLock.unlock();
+						pushManager.connectionLock.unlock();
 					}
 				} catch (InterruptedException e) {
 					log.warn("Interrupted while waiting for closed connection's pending operations to finish.");
