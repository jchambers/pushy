--- conflicted
+++ resolved
@@ -480,25 +480,9 @@
 	 * @see com.relayrides.pushy.apns.ApnsConnectionListener#handleConnectionSuccess(com.relayrides.pushy.apns.ApnsConnection)
 	 */
 	public void handleConnectionSuccess(final ApnsConnection<T> connection) {
-<<<<<<< HEAD
 		if (this.drainingFinished) {
-			this.connectionLock.lock();
-
-			try {
-				connection.shutdownImmediately();
-				this.unfinishedConnectionCount -= 1;
-
-				if (this.unfinishedConnectionCount == 0) {
-					this.connectionsFinished.signalAll();
-				}
-			} finally {
-				this.connectionLock.unlock();
-			}
-=======
-		if (this.isShutDown()) {
 			// We DON'T want to decrement the counter here; we'll do so when handleConnectionClosure fires later
 			connection.shutdownImmediately();
->>>>>>> f3f4c1a4
 		} else {
 			this.connectionPool.addConnection(connection);
 		}
@@ -528,20 +512,8 @@
 		}
 
 		// As long as we're not shut down, keep trying to open a replacement connection.
-<<<<<<< HEAD
 		if (!this.drainingFinished) {
-			this.connectionLock.lock();
-
-			try {
-				new ApnsConnection<T>(this.environment, this.sslContext, this.eventLoopGroup, this).connect();
-				this.unfinishedConnectionCount += 1;
-			} finally {
-				this.connectionLock.unlock();
-			}
-=======
-		if (!this.isShutDown()) {
 			this.startNewConnection();
->>>>>>> f3f4c1a4
 		}
 	}
 
@@ -553,7 +525,7 @@
 		// We'll remove this connection immediately, but decrement the counter after its IO operations have finished
 		this.connectionPool.removeConnection(connection);
 
-		if (!this.isShutDown()) {
+		if (!this.drainingFinished) {
 			this.startNewConnection();
 		}
 
@@ -567,26 +539,7 @@
 			public void run() {
 				try {
 					connection.waitForPendingOperationsToFinish();
-<<<<<<< HEAD
-
-					if (!pushManager.drainingFinished) {
-						new ApnsConnection<T>(pushManager.environment, pushManager.sslContext, pushManager.eventLoopGroup, pushManager).connect();
-					}
-
-					pushManager.connectionLock.lock();
-
-					try {
-						pushManager.unfinishedConnectionCount -= 1;
-
-						if (pushManager.unfinishedConnectionCount == 0) {
-							pushManager.connectionsFinished.signalAll();
-						}
-					} finally {
-						pushManager.connectionLock.unlock();
-					}
-=======
 					decrementConnectionCounter();
->>>>>>> f3f4c1a4
 				} catch (InterruptedException e) {
 					log.warn("Interrupted while waiting for closed connection's pending operations to finish.");
 				}
