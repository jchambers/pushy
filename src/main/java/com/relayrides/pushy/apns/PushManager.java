--- conflicted
+++ resolved
@@ -200,7 +200,7 @@
 							if (drainingRetryQueue) {
 								// We're trying to drain the retry queue, which is now empty. Attempt to close all
 								// open connections gracefully and see if the retry queue stays empty.
-								for (final ApnsConnection<T> connectionToClose : connectionPool.getAll()) {
+								for (final ApnsConnection<T> connectionToClose : activeConnections) {
 									connectionToClose.shutdownGracefully();
 								}
 
@@ -309,13 +309,8 @@
 
 		this.drainingRetryQueue = true;
 
-<<<<<<< HEAD
 		if (this.dispatchThread != null) {
 			this.dispatchThread.interrupt();
-=======
-		for (final ApnsConnection<T> connection : this.activeConnections) {
-			connection.shutdownGracefully();
->>>>>>> ac4ca049
 		}
 
 		this.waitForAllOperationsToFinish(timeout > 0 ? new Date(System.currentTimeMillis() + timeout) : null);
@@ -536,32 +531,20 @@
 	 * @see com.relayrides.pushy.apns.ApnsConnectionListener#handleConnectionClosure(com.relayrides.pushy.apns.ApnsConnection)
 	 */
 	public void handleConnectionClosure(final ApnsConnection<T> connection) {
-<<<<<<< HEAD
-		// We'll remove this connection immediately, but decrement the counter after its IO operations have finished
-		this.connectionPool.removeConnection(connection);
-=======
-		if (!this.isShutDown()) {
-			this.startNewConnection();
-		}
-
+		// We'll remove this connection from the writable pool immediately, but will retire it from the set of active
+		// connections only after its operations have finished
 		this.writableConnectionPool.removeConnection(connection);
->>>>>>> ac4ca049
 
 		if (this.dispatchThread != null) {
 			this.dispatchThread.interrupt();
 		}
 
-<<<<<<< HEAD
 		final PushManager<T> pushManager = this;
-=======
+
 		this.listenerExecutorService.execute(new Runnable() {
->>>>>>> ac4ca049
-
-		this.listenerExecutorService.submit(new Runnable() {
 			public void run() {
 				try {
 					connection.waitForPendingOperationsToFinish();
-<<<<<<< HEAD
 
 					// We should open a replacement connection if we're (a) running normally or (b) attempting to drain
 					// the retry queue before shutting down
@@ -569,11 +552,8 @@
 						pushManager.startNewConnection();
 					}
 
-					decrementConnectionCounter();
-
-=======
 					removeActiveConnection(connection);
->>>>>>> ac4ca049
+
 				} catch (InterruptedException e) {
 					log.warn("Interrupted while waiting for closed connection's pending operations to finish.");
 				}
@@ -646,16 +626,9 @@
 
 	private void waitForAllOperationsToFinish(final Date deadline) throws InterruptedException {
 		synchronized (this.activeConnections) {
-			final long now = System.currentTimeMillis();
-
-<<<<<<< HEAD
-		try {
-			while (this.unfinishedConnectionCount > 0 && (deadline == null || System.currentTimeMillis() < deadline.getTime())) {
-=======
-			while (!this.activeConnections.isEmpty() && (deadline == null || deadline.getTime() > now)) {
->>>>>>> ac4ca049
+			while (!this.activeConnections.isEmpty() && (deadline == null || deadline.getTime() > System.currentTimeMillis())) {
 				if (deadline != null) {
-					this.activeConnections.wait(deadline.getTime() - now);
+					this.activeConnections.wait(Math.min(deadline.getTime() - System.currentTimeMillis(), 1));
 				} else {
 					this.activeConnections.wait();
 				}
