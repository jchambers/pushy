/* Copyright (c) 2013 RelayRides
 *
 * Permission is hereby granted, free of charge, to any person obtaining a copy
 * of this software and associated documentation files (the "Software"), to deal
 * in the Software without restriction, including without limitation the rights
 * to use, copy, modify, merge, publish, distribute, sublicense, and/or sell
 * copies of the Software, and to permit persons to whom the Software is
 * furnished to do so, subject to the following conditions:
 *
 * The above copyright notice and this permission notice shall be included in
 * all copies or substantial portions of the Software.
 *
 * THE SOFTWARE IS PROVIDED "AS IS", WITHOUT WARRANTY OF ANY KIND, EXPRESS OR
 * IMPLIED, INCLUDING BUT NOT LIMITED TO THE WARRANTIES OF MERCHANTABILITY,
 * FITNESS FOR A PARTICULAR PURPOSE AND NONINFRINGEMENT. IN NO EVENT SHALL THE
 * AUTHORS OR COPYRIGHT HOLDERS BE LIABLE FOR ANY CLAIM, DAMAGES OR OTHER
 * LIABILITY, WHETHER IN AN ACTION OF CONTRACT, TORT OR OTHERWISE, ARISING FROM,
 * OUT OF OR IN CONNECTION WITH THE SOFTWARE OR THE USE OR OTHER DEALINGS IN
 * THE SOFTWARE.
 */

package com.relayrides.pushy.apns;

import io.netty.channel.nio.NioEventLoopGroup;
import io.netty.util.concurrent.Future;

import java.lang.Thread.UncaughtExceptionHandler;
import java.util.ArrayList;
import java.util.Collection;
import java.util.Date;
import java.util.List;
import java.util.Vector;
import java.util.concurrent.BlockingQueue;
import java.util.concurrent.ExecutorService;
import java.util.concurrent.Executors;
import java.util.concurrent.LinkedBlockingQueue;
import java.util.concurrent.TimeUnit;

import javax.net.ssl.SSLContext;

import org.slf4j.Logger;
import org.slf4j.LoggerFactory;

/**
 * <p>A {@code PushManager} is the main public-facing point of interaction with APNs. {@code PushManager}s manage the
 * queue of outbound push notifications and manage connections to the various APNs servers. {@code PushManager}s should
 * always be created using the {@link PushManagerFactory} class.</p>
 *
 * @author <a href="mailto:jon@relayrides.com">Jon Chambers</a>
 *
 * @see PushManagerFactory
 */
public class PushManager<T extends ApnsPushNotification> implements ApnsConnectionListener<T> {
	private final BlockingQueue<T> queue;
	private final LinkedBlockingQueue<T> retryQueue;

	private final ApnsEnvironment environment;
	private final SSLContext sslContext;
	private final int concurrentConnectionCount;
	private final ApnsConnectionPool<T> connectionPool;
	private final FeedbackServiceClient feedbackServiceClient;
	// private final ThreadExceptionHandler<T> threadExceptionHandler;
	private final Vector<RejectedNotificationListener<? super T>> rejectedNotificationListeners;

	private Thread dispatchThread;
	private final NioEventLoopGroup workerGroup;
	private final boolean shouldShutDownWorkerGroup;

	private final ExecutorService rejectedNotificationExecutorService;

	private boolean started = false;
	private boolean shutDown = false;
	private boolean shutDownFinished = false;

	private final Logger log = LoggerFactory.getLogger(PushManager.class);

	private static final long POLL_TIMEOUT = 50; // Milliseconds

	public static class DispatchThreadExceptionHandler<T extends ApnsPushNotification> implements UncaughtExceptionHandler {
		private final Logger log = LoggerFactory.getLogger(DispatchThreadExceptionHandler.class);

		final PushManager<T> manager;

		public DispatchThreadExceptionHandler(final PushManager<T> manager) {
			this.manager = manager;
		}

		public void uncaughtException(final Thread t, final Throwable e) {
			log.error("Dispatch thread died unexpectedly. Please file a bug with the exception details.", e);

			if (this.manager.isStarted()) {
				this.manager.createAndStartDispatchThread();
			}
		}
	}

	/**
	 * <p>Constructs a new {@code PushManager} that operates in the given environment with the given credentials and the
	 * given number of parallel connections to APNs. See
	 * <a href="http://developer.apple.com/library/mac/documentation/NetworkingInternet/Conceptual/RemoteNotificationsPG/Chapters/CommunicatingWIthAPS.html#//apple_ref/doc/uid/TP40008194-CH101-SW6">
	 * Best Practices for Managing Connections</a> for additional information.</p>
	 *
	 * <p>This constructor may take an event loop group as an argument; if an event loop group is provided, the caller
	 * is responsible for managing the lifecycle of the group and <strong>must</strong> shut it down after shutting down
	 * this {@code PushManager}.</p>
	 *
	 * @param environment the environment in which this {@code PushManager} operates
	 * @param sslContext TODO
	 * @param concurrentConnectionCount the number of parallel connections to maintain
	 * @param workerGroup the event loop group this push manager should use for its connections to the APNs gateway and
	 * feedback service; if {@code null}, a new event loop group will be created and will be shut down automatically
	 * when the push manager is shut down. If not {@code null}, the caller <strong>must</strong> shut down the event
	 * loop group after shutting down the push manager
	 * @param queue the queue to be used to pass new notifications to this push manager
	 */
	protected PushManager(final ApnsEnvironment environment, final SSLContext sslContext,
			final int concurrentConnectionCount, final NioEventLoopGroup workerGroup, final BlockingQueue<T> queue) {

		this.queue = queue != null ? queue : new LinkedBlockingQueue<T>();
		this.retryQueue = new LinkedBlockingQueue<T>();

		this.rejectedNotificationListeners = new Vector<RejectedNotificationListener<? super T>>();

		this.environment = environment;
		this.sslContext = sslContext;

		this.concurrentConnectionCount = concurrentConnectionCount;
		this.connectionPool = new ApnsConnectionPool<T>();
		// this.threadExceptionHandler = new ThreadExceptionHandler<T>(this);

		this.feedbackServiceClient = new FeedbackServiceClient(environment, sslContext, workerGroup);

		this.rejectedNotificationExecutorService = Executors.newSingleThreadExecutor();

		if (workerGroup != null) {
			this.workerGroup = workerGroup;
			this.shouldShutDownWorkerGroup = false;
		} else {
			this.workerGroup = new NioEventLoopGroup();
			this.shouldShutDownWorkerGroup = true;
		}
	}

	/**
	 * <p>Opens all connections to APNs and prepares to send push notifications. Note that enqueued push notifications
	 * will <strong>not</strong> be sent until this method is called.</p>
	 *
	 * <p>Push managers may only be started once and cannot be reused after being shut down.</p>
	 *
	 * @throws IllegalStateException if the push manager has already been started or has already been shut down
	 */
	public synchronized void start() {
		if (this.isStarted()) {
			throw new IllegalStateException("Push manager has already been started.");
		}

		if (this.isShutDown()) {
			throw new IllegalStateException("Push manager has already been shut down and may not be restarted.");
		}

		for (int i = 0; i < this.concurrentConnectionCount; i++) {
			new ApnsConnection<T>(this.environment, this.sslContext, this.workerGroup, this).connect();
		}

		this.createAndStartDispatchThread();
		this.started = true;
	}

	private void createAndStartDispatchThread() {
		this.dispatchThread = createDispatchThread();
		this.dispatchThread.setUncaughtExceptionHandler(new DispatchThreadExceptionHandler<T>(this));
		this.dispatchThread.start();
	}

	protected Thread createDispatchThread() {
		return new Thread(new Runnable() {

			public void run() {
				while (!shutDown) {
					try {
						final ApnsConnection<T> connection = connectionPool.getNextConnection();

						T notification = retryQueue.poll();

						if (notification == null) {
							notification = queue.poll();
						}

						if (notification != null) {
							connection.sendNotification(notification);
						} else {
							// Take a rest here to avoid burning resources
							Thread.sleep(POLL_TIMEOUT);
						}
					} catch (InterruptedException e) {
						continue;
					}
				}
			}

		});
	}

	/**
	 * Indicates whether this push manager has been started and not yet shut down.
	 *
	 * @return {@code true} if this push manager has been started and has not yet been shut down or {@code false}
	 * otherwise
	 */
	public boolean isStarted() {
		if (this.shutDown) {
			return false;
		} else {
			return this.started;
		}
	}

	/**
	 * Indicates whether this push manager has been shut down (or is in the process of shutting down).
	 *
	 * @return {@code true} if this push manager has been shut down or is in the process of shutting down or
	 * {@code false} otherwise
	 */
	public boolean isShutDown() {
		return this.shutDown;
	}

	/**
	 * Disconnects from the APNs and gracefully shuts down all worker threads. This method will block until all client
	 * threads have shut down gracefully.
	 *
	 * @return a list of notifications not sent before the {@code PushManager} shut down
	 *
	 * @throws InterruptedException if interrupted while waiting for worker threads to exit cleanly
	 * @throws IllegalStateException if this method is called before the push manager has been started
	 */
	public synchronized List<T> shutdown() throws InterruptedException {
		return this.shutdown(0);
	}

	/**
	 * Disconnects from the APNs and gracefully shuts down all worker threads. This method will wait until the given
	 * timeout expires for client threads to shut down gracefully, and will then instruct them to shut down as soon
	 * as possible (and will block until shutdown is complete). Note that the returned list of undelivered push
	 * notifications may not be accurate in cases where the timeout elapsed before the client threads shut down.
	 *
	 * @param timeout the timeout, in milliseconds, after which client threads should be shut down as quickly as possible
	 *
	 * @return a list of notifications not sent before the {@code PushManager} shut down
	 *
	 * @throws InterruptedException if interrupted while waiting for worker threads to exit cleanly
	 * @throws IllegalStateException if this method is called before the push manager has been started
	 */
	public synchronized List<T> shutdown(long timeout) throws InterruptedException {
		if (this.shutDown) {
			log.warn("Push manager has already been shut down; shutting down multiple times is harmless, but may "
					+ "indicate a problem elsewhere.");
		}

		if (this.shutDownFinished) {
			// We COULD throw an IllegalStateException here, but it seems unnecessary when we could just silently return
			// the same result without harm.
			final ArrayList<T> unsentNotifications = new ArrayList<T>();

			unsentNotifications.addAll(this.retryQueue);
			unsentNotifications.addAll(this.getQueue());

			return unsentNotifications;
<<<<<<< HEAD

=======
>>>>>>> 9886db77
		}

		if (!this.isStarted()) {
			throw new IllegalStateException("Push manager has not yet been started and cannot be shut down.");
		}

		this.shutDown = true;

		for (final ApnsConnection<T> connection : this.connectionPool.getAll()) {
			connection.shutdownGracefully();
		}

		if (timeout > 0) {
			final Date deadline = new Date(System.currentTimeMillis() + timeout);
			this.connectionPool.waitForEmptyPool(deadline);
		} else {
			this.connectionPool.waitForEmptyPool(null);
		}

		this.dispatchThread.interrupt();
		this.dispatchThread.join();

		this.rejectedNotificationListeners.clear();
		this.rejectedNotificationExecutorService.shutdown();

		if (this.shouldShutDownWorkerGroup) {
			if (!this.workerGroup.isShutdown()) {
				final Future<?> workerShutdownFuture = this.workerGroup.shutdownGracefully();
				workerShutdownFuture.await();
			}
		}

		this.shutDownFinished = true;

		final ArrayList<T> unsentNotifications = new ArrayList<T>();

		unsentNotifications.addAll(this.retryQueue);
		unsentNotifications.addAll(this.getQueue());

		return unsentNotifications;
	}

	/**
	 * <p>Registers a listener for notifications rejected by APNs for specific reasons. Note that listeners are stored
	 * as strong references; all listeners are automatically un-registered when the push manager is shut down, but
	 * failing to unregister a listener manually or to shut down the push manager may cause a memory leak.</p>
	 *
	 * @param listener the listener to register
	 *
	 * @throws IllegalStateException if this push manager has already been shut down
	 *
	 * @see PushManager#unregisterRejectedNotificationListener(RejectedNotificationListener)
	 */
	public void registerRejectedNotificationListener(final RejectedNotificationListener<? super T> listener) {
		if (this.shutDown) {
			throw new IllegalStateException("Rejected notification listeners may not be registered after a push manager has been shut down.");
		}

		this.rejectedNotificationListeners.add(listener);
	}

	/**
	 * <p>Un-registers a rejected notification listener.</p>
	 *
	 * @param listener the listener to un-register
	 *
	 * @return {@code true} if the given listener was registered with this push manager and removed or {@code false} if
	 * the listener was not already registered with this push manager
	 */
	public boolean unregisterRejectedNotificationListener(final RejectedNotificationListener<? super T> listener) {
		return this.rejectedNotificationListeners.remove(listener);
	}

	/**
	 * <p>Returns the queue of messages to be sent to the APNs gateway. Callers should add notifications to this queue
	 * directly to send notifications. Notifications will be removed from this queue by Pushy when a send attempt is
	 * started, but no guarantees are made as to when the notification will actually be sent. Successful delivery is
	 * neither guaranteed nor acknowledged by the APNs gateway. Notifications rejected by APNs for specific reasons
	 * will be passed to registered {@link RejectedNotificationListener}s, and notifications that could not be sent due
	 * to temporary I/O problems will be scheduled for re-transmission in a separate, internal queue.</p>
	 *
	 * <p>Notifications in this queue will only be consumed when the {@code PushManager} is running and has active
	 * connections and when the internal &quot;retry queue&quot; is empty.</p>
	 *
	 * @return the queue of new notifications to send to the APNs gateway
	 *
	 * @see PushManager#registerRejectedNotificationListener(RejectedNotificationListener)
	 */
	public BlockingQueue<T> getQueue() {
		return this.queue;
	}

	/**
	 * <p>Queries the APNs feedback service for expired tokens using a reasonable default timeout. Be warned that this
	 * is a <strong>destructive operation</strong>. According to Apple's documentation:</p>
	 *
	 * <blockquote>The feedback service’s list is cleared after you read it. Each time you connect to the feedback
	 * service, the information it returns lists only the failures that have happened since you last
	 * connected.</blockquote>
	 *
	 * <p>The push manager must be started before calling this method.</p>
	 *
	 * @return a list of tokens that have expired since the last connection to the feedback service
	 *
	 * @throws InterruptedException if interrupted while waiting for a response from the feedback service
	 * @throws FeedbackConnectionException TODO
	 */
	public List<ExpiredToken> getExpiredTokens() throws InterruptedException, FeedbackConnectionException {
		return this.getExpiredTokens(1, TimeUnit.SECONDS);
	}

	/**
	 * <p>Queries the APNs feedback service for expired tokens using the given timeout. Be warned that this is a
	 * <strong>destructive operation</strong>. According to Apple's documentation:</p>
	 *
	 * <blockquote>The feedback service’s list is cleared after you read it. Each time you connect to the feedback
	 * service, the information it returns lists only the failures that have happened since you last
	 * connected.</blockquote>
	 *
	 * <p>The push manager must be started before calling this method.</p>
	 *
	 * @param timeout the time after the last received data after which the connection to the feedback service should
	 * be closed
	 * @param timeoutUnit the unit of time in which the given {@code timeout} is measured
	 *
	 * @return a list of tokens that have expired since the last connection to the feedback service
	 *
	 * @throws InterruptedException if interrupted while waiting for a response from the feedback service
	 * @throws FeedbackConnectionException TODO
	 * @throws IllegalStateException if this push manager has not been started yet or has already been shut down
	 */
	public List<ExpiredToken> getExpiredTokens(final long timeout, final TimeUnit timeoutUnit) throws InterruptedException, FeedbackConnectionException {
		if (!this.isStarted()) {
			throw new IllegalStateException("Push manager has not been started yet.");
		}

		if (this.isShutDown()) {
			throw new IllegalStateException("Push manager has already been shut down.");
		}

		return this.feedbackServiceClient.getExpiredTokens(timeout, timeoutUnit);
	}

	public void handleConnectionSuccess(final ApnsConnection<T> connection) {
		this.connectionPool.addConnection(connection);
	}

	public void handleConnectionFailure(final ApnsConnection<T> connection, final Throwable cause) {
		// TODO Do more to react to specific causes

		// We tried to open a connection, but failed. As long as we're not shut down, try to open a new one.
		if (!this.isShutDown()) {
			new ApnsConnection<T>(this.environment, this.sslContext, this.workerGroup, this).connect();
		}
	}

	public void handleConnectionClosure(final ApnsConnection<T> connection) {
		this.connectionPool.removeConnection(connection);

		if (this.dispatchThread != null && this.dispatchThread.isAlive()) {
			this.dispatchThread.interrupt();
		}

		if (!this.isShutDown()) {
			new ApnsConnection<T>(this.environment, this.sslContext, this.workerGroup, this).connect();
		}
	}

	public void handleWriteFailure(ApnsConnection<T> connection, T notification, Throwable cause) {
		this.retryQueue.add(notification);
	}

	public void handleRejectedNotification(final ApnsConnection<T> connection, final T rejectedNotification,
			final RejectedNotificationReason reason, final Collection<T> unprocessedNotifications) {

		// SHUTDOWN errors from Apple are harmless; nothing bad happened with the delivered notification, so
		// we don't want to notify listeners of the error (but we still do need to reconnect).
		if (!RejectedNotificationReason.SHUTDOWN.equals(reason)) {
			for (final RejectedNotificationListener<? super T> listener : this.rejectedNotificationListeners) {

				// Handle the notifications in a separate thread in case a listener takes a long time to run
				this.rejectedNotificationExecutorService.submit(new Runnable() {
					public void run() {
						listener.handleRejectedNotification(rejectedNotification, reason);
					}
				});
			}
		}

		this.retryQueue.addAll(unprocessedNotifications);
	}
}<|MERGE_RESOLUTION|>--- conflicted
+++ resolved
@@ -266,10 +266,6 @@
 			unsentNotifications.addAll(this.getQueue());
 
 			return unsentNotifications;
-<<<<<<< HEAD
-
-=======
->>>>>>> 9886db77
 		}
 
 		if (!this.isStarted()) {
